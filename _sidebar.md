--- conflicted
+++ resolved
@@ -4,7 +4,6 @@
 - 概述
   - [第一步](FirstSteps.md)
   - [控制器](Controllers.md)
-<<<<<<< HEAD
   - [组件](Components.md)
   - [模块](Modules.md)
   - [中间件](Middlewares.md)
@@ -13,16 +12,6 @@
   - [看守器](Guards.md)
   - [拦截器](Interceptors.md)
   - [自定义装饰器](CustomDecorators.md)
-=======
-  - [Components](Components.md)
-  - [Modules](Modules.md)
-  - [Middlewares](Middlewares.md)
-  - [Exception Filters](ExceptionFilters.md)  
-  - [Pipes](Pipes.md)
-  - [Guards](Guards.md)
-  - [Interceptors](Interceptors.md)
-  - [Custom Decorators](CustomDecorators.md)
->>>>>>> 212db871
 
 - 基础
   - [依赖注入](DependencyInjection.md)
@@ -52,7 +41,7 @@
   - [分层注入](HierarchicalInjector.md)
   - [类型混淆](MixinClass.md)
 
-  - 秘籍
+- 秘籍
   - [SQL (TypeORM)](SQLT.md)
   - [MongoDB (Mongoose)](MongoDB.md)
   - [MongoDB E2E (Mockgoose)](MongoDBE2E.md)
